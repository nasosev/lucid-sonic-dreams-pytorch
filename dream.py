import time
import os
import sys
import numpy as np
from scipy.stats import truncnorm
import pickle

from lucidsonicdreams import LucidSonicDream
from lucidsonicdreams.main import EffectsGenerator

# Prevent "RuntimeError: MPS backend out of memory" errors on MacOS
os.environ["PYTORCH_MPS_HIGH_WATERMARK_RATIO"] = "0.0"

# Define latent space dimension (typically 512 for StyleGAN models)
latent_dim = 512


def generate_random_latent_center(seed: int = None):
    """
    Generate a random latent center using a truncated normal distribution.
    If a seed is provided, the random generator is seeded for reproducibility.
    """
    if seed is not None:
        np.random.seed(seed)
    return truncnorm.rvs(-2, 2, size=(latent_dim,)).astype(np.float32)


def save_latent_vector(latent_vector, filename):
    """
    Save the latent vector to a file so it can be reloaded later.
    """
    with open(filename, "wb") as f:
        pickle.dump(latent_vector, f)


if __name__ == "__main__":
    # Show examples if no arguments provided
    if len(sys.argv) == 1:
        print("🎨 Lucid Sonic Dreams - Psychedelic Layer Visualization")
        print()
        print("Usage: python dream.py [audio_file] [options]")
        print()
        print("Examples:")
        print("  python dream.py                                    # Use defaults")
        print("  python dream.py my_song.mp3                        # Use custom audio")
        print(
            "  python dream.py --layer L12_276_128                # Psychedelic layer"
        )
        print(
            "  python dream.py my_song.mp3 --layer L8_276_645 --seed 42  # Full control"
        )
        print()
        print("Defaults: audio=sample.wav, model=lhq-256, layer=final, seed=random")
        print()
        print("Add --help for full options")
        print()

    # Parse all arguments properly with argparse
    import argparse

    parser = argparse.ArgumentParser(
        description="Generate psychedelic videos from audio using StyleGAN layer extraction"
    )
    parser.add_argument(
        "audio_file",
        nargs="?",
        default="sample.wav",
        help="Input audio file (default: sample.wav)",
    )
    parser.add_argument(
        "--layer", help="StyleGAN layer to extract (default: final layer)"
    )
    parser.add_argument(
        "--model",
        default="lhq-256-stylegan3-t-25Mimg.pkl",
        help="StyleGAN model file (default: lhq-256-stylegan3-t-25Mimg.pkl)",
    )
    parser.add_argument(
        "--latent", action="store_true", help="Use latent vector constraints"
    )
    parser.add_argument(
        "--seed",
        type=int,
        help="Random seed for reproducible generation (default: random)",
    )
    parser.add_argument(
        "--pca",
        default="rbg",
        help="PCA component order for RGB channels (default: rbg). Examples: rgb, grb, gbr, brg, bgr",
    )
    parser.add_argument(
        "--verbose",
        action="store_true",
        help="Enable detailed timing and profiling logs",
    )

    args = parser.parse_args()

    # Get audio file
    input_audio = args.audio_file
    print(f"Using input audio file: {input_audio}")

    # Get layer capture argument (optional)
    capture_layer = args.layer
    pca_order = args.pca.lower()
    if capture_layer:
        print(f"Using layer capture: {capture_layer}")
        print(f"Using PCA component order: {pca_order}")
        # Set PCA order globally for the patch
        globals()["PCA_ORDER"] = pca_order
        # Add the fast layer extraction patch (optimized for performance)
        exec(open("fast_layer_patch.py").read())

    # Get model file (with default)
    filename = f"models/{args.model}"
    if args.model == "lhq-256-stylegan3-t-25Mimg.pkl":
        print(f"Using default model: {args.model}")
    else:
        print(f"Using model: {args.model}")

    # Check latent vector flag
    use_latent = args.latent
    if use_latent:
        print("🎯 Using latent vector constraints for exploration")

    latent_center = None
    latent_radius = None
    seed_value = args.seed

    if use_latent:
        # Generate and save the latent center
        latent_center = generate_random_latent_center(seed=seed_value)
        latent_radius = 10  # Adjust this value as needed
        latent_filename = (
            f"latent_vector_seed_{seed_value}.pkl"
            if seed_value is not None
            else "latent_vector_random.pkl"
        )
        save_latent_vector(latent_center, latent_filename)
        print(f"Latent vector saved to {latent_filename}")

    if seed_value is not None:
        print(f"Using seed: {seed_value}")

    # Model file was set above from command line arguments

    start_time = time.time()  # Start tracking time

    # Instantiate LucidSonicDream with optional latent center, radius, and seed
    L = LucidSonicDream(
        song=input_audio,
        style=filename,
        latent_center=latent_center,
        latent_radius=latent_radius,
        seed=seed_value,
        verbose=args.verbose,
    )

    # Generate output filename from input audio file
    audio_basename = os.path.splitext(os.path.basename(input_audio))[0]
    output_filename = f"{audio_basename}.mp4"

    # Build hallucinate parameters
    hallucinate_params = {
        "file_name": output_filename,
        "fps": 24,
        "speed_fpm": 6,  # Even slower scene changes (default is 12)
        "pulse_react": 0.5,  # Stronger pulse reactions (default is 0.5)
        "motion_react": 0.1,  # Gentler motion reactions (default is 0.5)
        "contrast_strength": 0.2,
        "flash_strength": 0.2,
<<<<<<< HEAD
=======
        "batch_size": 1,
>>>>>>> 69f6b2c6
        "save_frames": True,
    }

    # Add layer capture if specified
    if capture_layer:
        hallucinate_params["capture_layer"] = capture_layer
        print(f"🎨 Generating psychedelic video with layer: {capture_layer}")

    L.hallucinate(**hallucinate_params)

    end_time = time.time()  # End tracking time
    total_time = end_time - start_time

    print(f"\nTotal execution time: {total_time:.2f} seconds")<|MERGE_RESOLUTION|>--- conflicted
+++ resolved
@@ -169,10 +169,7 @@
         "motion_react": 0.1,  # Gentler motion reactions (default is 0.5)
         "contrast_strength": 0.2,
         "flash_strength": 0.2,
-<<<<<<< HEAD
-=======
         "batch_size": 1,
->>>>>>> 69f6b2c6
         "save_frames": True,
     }
 
